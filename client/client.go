--- conflicted
+++ resolved
@@ -102,22 +102,6 @@
 
 type RemoteAccount struct {
 	DefaultMeta
-<<<<<<< HEAD
-	Address               string `json:"address,omitempty"`
-	BusinessName          string `json:"business_name,omitempty"`
-	BusinessType          string `json:"business_type,omitempty"`
-	City                  string `json:"city,omitempty"`
-	Comment               string `json:"comment,omitempty"`
-	ISOCountry            string `json:"iso_country,omitempty"`
-	VATCode               string `json:"vat_code,omitempty"`
-	Locale                string `json:"locale,omitempty"`
-	Phone                 string `json:"phone,omitempty"`
-	PostalCode            string `json:"postal_code,omitempty"`
-	MaxSoundZones         int    `json:"max_sound_zones,omitempty"`
-	MaxUnbilledSoundZones int    `json:"max_unbilled_sound_zones,omitempty"`
-	Deactivated           bool   `json:"deactivated,omitempty"`
-	OrgNumber             string `json:"org_number,omitempty"`
-=======
 	Address               string           `json:"address,omitempty"`
 	BusinessName          string           `json:"business_name,omitempty"`
 	BusinessType          string           `json:"business_type,omitempty"`
@@ -127,7 +111,6 @@
 	VATCode               string           `json:"vat_code,omitempty"`
 	Locale                string           `json:"locale,omitempty"`
 	Phone                 string           `json:"phone,omitempty"`
-	Owner                 key.Key          `json:"owner,omitempty"`
 	PostalCode            string           `json:"postal_code,omitempty"`
 	MaxSoundZones         int              `json:"max_sound_zones,omitempty"`
 	MaxUnbilledSoundZones int              `json:"max_unbilled_sound_zones,omitempty"`
@@ -137,7 +120,6 @@
 	TrackSeparation       int              `json:"track_separation,omitempty"`
 	ArtistSeparation      int              `json:"artist_separation,omitempty"`
 	AlbumSeparation       int              `json:"album_separation,omitempty"`
->>>>>>> bf5151b1
 }
 
 type RemoteSoundZone struct {
