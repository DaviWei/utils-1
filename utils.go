package utils

import (
	"bytes"
	"crypto/sha512"
	"crypto/subtle"
	"encoding/base64"
	"encoding/gob"
	"encoding/hex"
	"encoding/json"
	"fmt"
	"math/big"
	"math/rand"
	"os"
	"path/filepath"
	"reflect"
	"regexp"
	"strings"
	"text/template"
	"time"

	"github.com/soundtrackyourbrand/utils/key"
	"github.com/soundtrackyourbrand/utils/run"
)

func init() {
	rand.Seed(time.Now().UnixNano())
}

const (
	randomChars            = "abcdefghijklmnopqrstuvwxyzABCDEFGHIJKLMNOPQRSTUVWXYZ0123456789"
	NonConfusingCharacters = "23456789ABCDEFGHJLMNOPRSTUVWYZabcdefghijkmnopqrstuvwxyz"
)

var camelRegUl = regexp.MustCompile("^([A-Z0-9][a-z0-9]*)(.*)$")
var camelReglU = regexp.MustCompile("^([a-z0-9]*)(.*)$")
var camelRegUUx = regexp.MustCompile("^([A-Z0-9][A-Z0-9]+)$")
var camelRegUU = regexp.MustCompile("^([A-Z0-9][A-Z0-9]+)(.*)$")

func CamelToSnake(s string) (string, error) {
	resultSlice := []string{}
	i := 0
	for len(s) > 0 {
		i++
		if i > 50 {
			return s, fmt.Errorf("%#v doesn't seem possible to convert to snake case?", s)
		}
		if match := camelRegUUx.FindStringSubmatch(s); match != nil {
			resultSlice = append(resultSlice, strings.ToLower(match[1]))
			s = ""
		} else if match := camelRegUU.FindStringSubmatch(s); match != nil {
			resultSlice = append(resultSlice, strings.ToLower(match[1][:len(match[1])-1]))
			s = match[1][len(match[1])-1:] + match[2]
		} else if match := camelRegUl.FindStringSubmatch(s); match != nil {
			resultSlice = append(resultSlice, strings.ToLower(match[1]))
			s = match[2]
		} else if match := camelReglU.FindStringSubmatch(s); match != nil {
			resultSlice = append(resultSlice, match[1])
			s = match[2]
		}
	}
	return strings.Join(resultSlice, "_"), nil
}

func RandomString(i int) string {
	buf := new(bytes.Buffer)
	for buf.Len() < i {
		fmt.Fprintf(buf, "%c", randomChars[rand.Intn(len(randomChars))])
	}
	return string(buf.Bytes())
}

func Prettify(obj interface{}) string {
	b, err := json.MarshalIndent(obj, "", "  ")
	if err != nil {
		return fmt.Sprintf("%+v", obj)
	}
	return string(b)
}

func InSlice(slice interface{}, needle interface{}) (result bool, err error) {
	sliceValue := reflect.ValueOf(slice)
	if sliceValue.Kind() != reflect.Slice {
		err = fmt.Errorf("%#v is not a slice", slice)
	}
	if sliceValue.Type().Elem() != reflect.TypeOf(needle) {
		err = fmt.Errorf("%#v is a slice of %#v", slice, needle)
	}
	for i := 0; i < sliceValue.Len(); i++ {
		if reflect.DeepEqual(sliceValue.Index(i).Interface(), needle) {
			result = true
			return
		}
	}
	return
}

func ReflectCopy(source, destinationPointer interface{}) {
	srcValue := reflect.ValueOf(source)
	if reflect.PtrTo(reflect.TypeOf(source)) == reflect.TypeOf(destinationPointer) {
		reflect.ValueOf(destinationPointer).Elem().Set(srcValue)
	} else {
		reflect.ValueOf(destinationPointer).Elem().Set(reflect.Indirect(srcValue))
	}
}

type AccessToken interface {
	Encode() ([]byte, error)
	Scopes() []string
}

type tokenEnvelope struct {
	ExpiresAt time.Time
	Hash      []byte
	Token     AccessToken
}

var secret []byte
var accessTokenType reflect.Type

func ParseAccessTokens(s []byte, token AccessToken) {
	secret = s
	accessTokenType = reflect.TypeOf(token)
	if accessTokenType.Kind() != reflect.Ptr || accessTokenType.Elem().Kind() != reflect.Struct {
		panic(fmt.Errorf("%v is not a pointer to a struct", token))
	}
	gob.Register(token)
}

func EncodeToken(token AccessToken, timeout time.Duration) (result string, err error) {
	envelope := &tokenEnvelope{
		ExpiresAt: time.Now().Add(timeout),
		Token:     token,
	}
	h, err := envelope.generateHash()
	if err != nil {
		return
	}
	envelope.Hash = h
	b := &bytes.Buffer{}
	b64Enc := base64.NewEncoder(base64.URLEncoding, b)
	gobEnc := gob.NewEncoder(b64Enc)
	if err = gobEnc.Encode(envelope); err != nil {
		return
	}
	if err = b64Enc.Close(); err != nil {
		return
	}
	result = strings.Replace(string(b.Bytes()), "=", ".", -1)
	return
}

func (self *tokenEnvelope) generateHash() (result []byte, err error) {
	hash := sha512.New()
	tokenCode, err := self.Token.Encode()
	if err != nil {
		return
	}
	if _, err = hash.Write(tokenCode); err != nil {
		return
	}
	if _, err = hash.Write(secret); err != nil {
		return
	}
	result = hash.Sum(nil)
	return
}

/*
ParseAccessToken will return the AccessToken encoded in d. If dst is provided it will encode into it.
*/
func ParseAccessToken(d string, dst AccessToken) (result AccessToken, err error) {
	if dst == nil {
		dst = reflect.New(accessTokenType.Elem()).Interface().(AccessToken)
	}
	result = dst
	envelope := &tokenEnvelope{}
	dec := gob.NewDecoder(base64.NewDecoder(base64.URLEncoding, bytes.NewBufferString(strings.Replace(d, ".", "=", -1))))
	if err = dec.Decode(&envelope); err != nil {
		err = fmt.Errorf("Invalid AccessToken: %v, %v", d, err)
		return
	}
	if envelope.ExpiresAt.Before(time.Now()) {
		err = fmt.Errorf("Expired AccessToken: %v", envelope)
		return
	}
	wantedHash, err := envelope.generateHash()
	if err != nil {
		return
	}
	if len(wantedHash) != len(envelope.Hash) || subtle.ConstantTimeCompare(envelope.Hash, wantedHash) != 1 {
		err = fmt.Errorf("Invalid AccessToken: hash of %+v should be %v but was %v", envelope.Token, hex.EncodeToString(envelope.Hash), hex.EncodeToString(wantedHash))
		return
	}
	dstVal := reflect.ValueOf(dst)
	tokenVal := reflect.ValueOf(envelope.Token)
	if dstVal.Kind() != reflect.Ptr {
		err = fmt.Errorf("%#v is not a pointer", dst)
		return
	}
	if tokenVal.Kind() != reflect.Ptr {
		err = fmt.Errorf("%#v is not a pointer", tokenVal.Interface())
		return
	}
	if dstVal.Type() != tokenVal.Type() {
		err = fmt.Errorf("Can't load a %v into a %v", tokenVal.Type(), dstVal.Type())
		return
	}
	dstVal.Elem().Set(tokenVal.Elem())
	return
}

func ValidateFuncOutput(f interface{}, out []reflect.Type) error {
	fVal := reflect.ValueOf(f)
	if fVal.Kind() != reflect.Func {
		return fmt.Errorf("%v is not a func", f)
	}
	fType := fVal.Type()
	if fType.NumOut() != len(out) {
		return fmt.Errorf("%v should take %v arguments", f, len(out))
	}
	for index, outType := range out {
		if !fType.Out(index).AssignableTo(outType) {
			return fmt.Errorf("Return value %v for %v (%v) should be assignable to %v", index, f, fType.Out(index), outType)
		}
	}
	return nil
}

func ValidateFuncOutputs(f interface{}, outs ...[]reflect.Type) (errs []error) {
	for _, out := range outs {
		if err := ValidateFuncOutput(f, out); err != nil {
			errs = append(errs, err)
		}
	}
	return
}

func ValidateFuncInput(f interface{}, in []reflect.Type) error {
	fVal := reflect.ValueOf(f)
	if fVal.Kind() != reflect.Func {
		return fmt.Errorf("%v is not a func", f)
	}
	fType := fVal.Type()
	if fType.NumIn() != len(in) {
		return fmt.Errorf("%v should take %v arguments", f, len(in))
	}
	for index, inType := range in {
		if !fType.In(index).AssignableTo(inType) {
			return fmt.Errorf("Argument %v for %v (%v) should be assignable to %v", index, f, fType.In(index), inType)
		}
	}
	return nil
}

func ValidateFuncInputs(f interface{}, ins ...[]reflect.Type) (errs []error) {
	for _, in := range ins {
		if err := ValidateFuncInput(f, in); err != nil {
			errs = append(errs, err)
		}
	}
	return
}

func Example(t reflect.Type) (result interface{}) {
	return example(t, map[string]int{})
}

func example(t reflect.Type, seen map[string]int) (result interface{}) {
	seen[t.Name()]++
	switch t.Kind() {
	case reflect.Slice:
		val := reflect.MakeSlice(t, 1, 1)
		result = val.Interface()
		if seen[t.Name()] > 2 {
			return
		}
		val.Index(0).Set(reflect.ValueOf(example(t.Elem(), seen)))
		result = val.Interface()
	case reflect.Ptr:
		val := reflect.New(t.Elem())
		result = val.Interface()
		if seen[t.Name()] > 2 {
			return
		}
		x := example(t.Elem(), seen)
		val.Elem().Set(reflect.ValueOf(x))
		result = val.Interface()
	case reflect.Interface:
		result = struct{}{}
	case reflect.String:
		result = reflect.ValueOf("[...]").Convert(t).Interface()
	case reflect.Int:
		result = reflect.ValueOf(1).Convert(t).Interface()
	case reflect.Int64:
		result = reflect.ValueOf(int64(1)).Convert(t).Interface()
	case reflect.Float64:
		result = reflect.ValueOf(float64(1)).Convert(t).Interface()
	case reflect.Bool:
		result = reflect.ValueOf(true).Convert(t).Interface()
	default:
		val := reflect.New(t)
		result = val.Elem().Interface()
		if seen[t.Name()] > 2 {
			return
		}
		if t.Kind() == reflect.Struct {
			for i := 0; i < t.NumField(); i++ {
				field := t.Field(i)
				if field.PkgPath == "" {
					val.Elem().Field(i).Set(reflect.ValueOf(example(field.Type, seen)))
				}
			}
		}
		result = val.Elem().Interface()
	}
	return
}

var revisionTemplate = template.Must(template.New("").Parse(`package {{.Package}}
import "time"

const (
	GitRevision = "{{.Revision}}"
	GitBranch = "{{.Branch}}"
)
var GitRevisionAt = time.Unix(0, {{.Time}})
`))

func GitRevision(dir string) (rev string, err error) {
	revisionResult, _, err := run.RunAndReturn("git", "--git-dir", filepath.Join(dir, ".git"), "--work-tree", dir, "rev-parse", "HEAD")
	if err != nil {
		return
	}
	rev = strings.TrimSpace(revisionResult)
	return
}

func GitBranch(dir string) (branch string, err error) {
	branchResult, _, err := run.RunAndReturn("git", "--git-dir", filepath.Join(dir, ".git"), "--work-tree", dir, "rev-parse", "--abbrev-ref", "HEAD")
	if err != nil {
		return
	}
	branch = strings.TrimSpace(branchResult)
	return
}

func UpdateGitRevision(dir, destination string) (err error) {
	rev, err := GitRevision(dir)
	if err != nil {
		return
	}
	branch, err := GitBranch(dir)
	if err != nil {
		return
	}
	tmpDest := fmt.Sprintf("%v_%v", destination, rand.Int63())
	outfile, err := os.Create(tmpDest)
	if err != nil {
		return
	}
	if err = revisionTemplate.Execute(outfile, map[string]interface{}{
		"Package":  filepath.Base(filepath.Dir(destination)),
		"Revision": rev,
		"Branch":   branch,
		"Time":     time.Now().UnixNano(),
	}); err != nil {
		return
	}
	if err = outfile.Close(); err != nil {
		return
	}
	if err = os.Rename(tmpDest, destination); err != nil {
		return
	}
	return
}

type JSONTime time.Time

const (
	ISO8601DayTimeFormat  = "150405"
	ISO8601DateTimeFormat = "20060102150405"
	ISO8601DateFormat     = "20060102"
)

func (self JSONTime) MarshalJSON() ([]byte, error) {
	if time.Time(self).IsZero() {
		return json.Marshal(nil)
	}
	return json.Marshal(time.Time(self).Format(ISO8601DateTimeFormat))
}

func (self *JSONTime) UnmarshalJSON(b []byte) (err error) {
	var s string
	if err = json.Unmarshal(b, &s); err == nil {
		if s != "" {
			var t time.Time
			if t, err = time.Parse(ISO8601DateTimeFormat, s); err == nil {
				*self = JSONTime(t)
			}
		} else {
			*self = JSONTime(time.Time{})
		}
	}
	return
}

type Attachment struct {
	ContentID string
	Name      string
	Data      []byte
}

type MailType string

type EmailTemplateSender interface {
	SendEmailTemplate(recipient string, mailContext map[string]interface{}, templateName MailType, locale string, attachments []Attachment, accountId *key.Key) (err error)
	SendEmailTemplateFromSender(recipient string, mailContext map[string]interface{}, templateName MailType, locale string, attachments []Attachment, senderAddress string, accountId *key.Key) (err error)
}

type ByteString struct {
	Bytes []byte
}

func (self ByteString) MarshalJSON() ([]byte, error) {
	return json.Marshal(string(self.Bytes))
}

func (self ByteString) String() string {
	return string(self.Bytes)
}

func (self *ByteString) UnmarshalJSON(b []byte) error {
	s := ""
	if err := json.Unmarshal(b, &s); err != nil {
		return err
	}
	self.Bytes = []byte(s)
	return nil
}

<<<<<<< HEAD
func ConstantTimeEqualString(s1, s2 string) bool {
	return ConstantTimeEqualBytes([]byte(s1), []byte(s2))
}

func ConstantTimeEqualBytes(b1, b2 []byte) bool {
	return len(b1) == len(b2) && subtle.ConstantTimeCompare(b1, b2) == 1
=======
func EncodeBigInt(chars string, bigInt *big.Int) string {
	if bigInt.Cmp(big.NewInt(int64(len(chars)))) < 0 {
		return string(chars[bigInt.Int64()])
	}
	mod := big.NewInt(0)
	rest := big.NewInt(0)
	rest.DivMod(bigInt, big.NewInt(int64(len(chars))), mod)
	return EncodeBigInt(chars, rest) + string(chars[mod.Int64()])
}

func EncodeBytes(chars string, b []byte) string {
	bigInt := big.NewInt(int64(0))
	bigInt.SetBytes(b)
	return EncodeBigInt(chars, bigInt)
}

func DecodeBigInt(chars, encoded string) *big.Int {
	if len(encoded) == 0 {
		return big.NewInt(0)
	}
	least := big.NewInt(int64(strings.Index(chars, string(encoded[0]))))
	base := big.NewInt(int64(len(chars)))
	for i := 1; i < len(encoded); i++ {
		least.Mul(least, base)
	}
	return least.Add(least, DecodeBigInt(chars, encoded[1:]))
}

func DecodeBytes(chars, encoded string) []byte {
	return DecodeBigInt(chars, encoded).Bytes()
>>>>>>> cfc20142
}<|MERGE_RESOLUTION|>--- conflicted
+++ resolved
@@ -440,14 +440,6 @@
 	return nil
 }
 
-<<<<<<< HEAD
-func ConstantTimeEqualString(s1, s2 string) bool {
-	return ConstantTimeEqualBytes([]byte(s1), []byte(s2))
-}
-
-func ConstantTimeEqualBytes(b1, b2 []byte) bool {
-	return len(b1) == len(b2) && subtle.ConstantTimeCompare(b1, b2) == 1
-=======
 func EncodeBigInt(chars string, bigInt *big.Int) string {
 	if bigInt.Cmp(big.NewInt(int64(len(chars)))) < 0 {
 		return string(chars[bigInt.Int64()])
@@ -478,5 +470,12 @@
 
 func DecodeBytes(chars, encoded string) []byte {
 	return DecodeBigInt(chars, encoded).Bytes()
->>>>>>> cfc20142
+}
+
+func ConstantTimeEqualString(s1, s2 string) bool {
+	return ConstantTimeEqualBytes([]byte(s1), []byte(s2))
+}
+
+func ConstantTimeEqualBytes(b1, b2 []byte) bool {
+	return len(b1) == len(b2) && subtle.ConstantTimeCompare(b1, b2) == 1
 }